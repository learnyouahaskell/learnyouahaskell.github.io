<!DOCTYPE html PUBLIC "-//W3C//DTD HTML 4.01//EN"
   "https://www.w3.org/TR/html4/strict.dtd">
<html>
<head>
<title>Syntax in Functions - Learn You a Haskell for Great Good!</title>
<meta http-equiv="Content-Type" content="text/html; charset=utf-8">
<base href="">
<style type="text/css">
	@import url('reset.css');
	@import url('style.css');
</style>
<link rel="shortcut icon" href="favicon.png" type="image/png">
        <link rel="prev" href="types-and-typeclasses.html">
        <link rel="next" href="recursion.html">
<link type="text/css" rel="stylesheet" href="sh/Styles/SyntaxHighlighter.css">
<link href="rss.php" rel="alternate" type="application/rss+xml" title="Learn You a Haskell for Great Good! feed">
</head>
<body class="introcontent">
<div class="bgwrapper">
    <div id="content">
                <div class="footdiv" style="margin-bottom:25px;">
                <ul>
                    <li style="text-align:left">
                                                        <a href="types-and-typeclasses.html" class="prevlink">Types and Typeclasses</a>
                                            </li>
                    <li style="text-align:center">
                        <a href="chapters.html">Table of contents</a>
                    </li>
                    <li style="text-align:right">
                                                        <a href="recursion.html" class="nxtlink">Recursion</a>
                                            </li>
                </ul>
            </div>
        <h1 style="margin-left:-3px">Syntax in Functions</h1>
<a name="pattern-matching"></a><h2>Pattern matching</h2>
<img src="https://s3.amazonaws.com/lyah/pattern.png" alt="four!" class="right" width="162" height="250">
<p>This chapter will cover some of Haskell's cool syntactic constructs and we'll start with pattern matching. Pattern matching consists of specifying patterns to which some data should conform and then checking to see if it does and deconstructing the data according to those patterns.</p>
<p>When defining functions, you can define separate function bodies for different patterns. This leads to really neat code that's simple and readable. You can pattern match on any data type &mdash; numbers, characters, lists, tuples, etc. Let's make a really trivial function that checks if the number we supplied to it is a seven or not.</p>
<pre name="code" class="haskell: hs">
lucky :: (Integral a) =&gt; a -&gt; String
lucky 7 = "LUCKY NUMBER SEVEN!"
lucky x = "Sorry, you're out of luck, pal!" </pre>
<p>When you call <span class="fixed">lucky</span>, the patterns will be checked from top to bottom and when it conforms to a pattern, the corresponding function body will be used. The only way a number can conform to the first pattern here is if it is 7. If it's not, it falls through to the second pattern, which matches anything and binds it to <span class="fixed">x</span>. This function could have also been implemented by using an if statement. But what if we wanted a function that says the numbers from 1 to 5 and says <span class="fixed">"Not between 1 and 5"</span> for any other number? Without pattern matching, we'd have to make a pretty convoluted if then else tree. However, with it:</p>
<pre name="code" class="haskell: hs">
sayMe :: (Integral a) =&gt; a -&gt; String
sayMe 1 = "One!"
sayMe 2 = "Two!"
sayMe 3 = "Three!"
sayMe 4 = "Four!"
sayMe 5 = "Five!"
sayMe x = "Not between 1 and 5"
</pre>
<p>Note that if we moved the last pattern (the catch-all one) to the top, it would always say <span class="fixed">"Not between 1 and 5"</span>, because it would catch all the numbers and they wouldn't have a chance to fall through and be checked for any other patterns.</p>
<p>Remember the factorial function we implemented previously? We defined the factorial of a number <span class="fixed">n</span> as <span class="fixed">product [1..n]</span>. We can also define a factorial function <i>recursively</i>, the way it is usually defined in mathematics. We start by saying that the factorial of 0 is 1. Then we state that the factorial of any positive integer is that integer multiplied by the factorial of its predecessor. Here's how that looks like translated in Haskell terms.</p>
<pre name="code" class="haskell: hs">
factorial :: (Integral a) =&gt; a -&gt; a
factorial 0 = 1
factorial n = n * factorial (n - 1)
</pre>
<p>
This is the first time we've defined a function recursively. Recursion is important in Haskell and we'll take a closer look at it later. But in a nutshell, this is what happens if we try to get the factorial of, say, 3. It tries to compute <span class="fixed">3 * factorial 2</span>. The factorial of 2 is <span class="fixed">2 * factorial 1</span>, so for now we have <span class="fixed">3 * (2 * factorial 1)</span>. <span class="fixed">factorial 1</span> is <span class="fixed">1 * factorial 0</span>, so we have <span class="fixed">3 * (2 * (1 * factorial 0))</span>. Now here comes the trick &mdash; we've defined the factorial of 0 to be just 1 and because it encounters that pattern before the catch-all one, it just returns 1. So the final result is equivalent to <span class="fixed">3 * (2 * (1 * 1))</span>. Had we written the second pattern on top of the first one, it would catch all numbers, including 0 and our calculation would never terminate. That's why order is important when specifying patterns and it's always best to specify the most specific ones first and then the more general ones later.</p>
<p>
Pattern matching can also fail. If we define a function like this:
</p>
<pre name="code" class="haskell: hs">
charName :: Char -&gt; String
charName 'a' = "Albert"
charName 'b' = "Broseph"
charName 'c' = "Cecil"
</pre>
<p>and then try to call it with an input that we didn't expect, this is what happens:</p>
<pre name="code" class="haskell: ghci">
ghci&gt; charName 'a'
"Albert"
ghci&gt; charName 'b'
"Broseph"
ghci&gt; charName 'h'
"*** Exception: tut.hs:(53,0)-(55,21): Non-exhaustive patterns in function charName
</pre>
<p>
It complains that we have non-exhaustive patterns, and rightfully so. When making patterns, we should always include a catch-all pattern so that our program doesn't crash if we get some unexpected input.
</p>
<p>Pattern matching can also be used on tuples. What if we wanted to make a function that takes two vectors in a 2D space (that are in the form of pairs) and adds them together? To add together two vectors, we add their x components separately and then their y components separately. Here's how we would have done it if we didn't know about pattern matching:</p>
<pre name="code" class="haskell: hs">
addVectors :: (Num a) =&gt; (a, a) -&gt; (a, a) -&gt; (a, a)
addVectors a b = (fst a + fst b, snd a + snd b)
</pre>
<p>Well, that works, but there's a better way to do it. Let's modify the function so that it uses pattern matching.</p>
<pre name="code" class="haskell: hs">
addVectors :: (Num a) =&gt; (a, a) -&gt; (a, a) -&gt; (a, a)
addVectors (x1, y1) (x2, y2) = (x1 + x2, y1 + y2)
</pre>
<p>There we go! Much better. Note that this is already a catch-all pattern. The type of <span class="fixed">addVectors</span> (in both cases) is <span class="fixed">addVectors :: (Num a) =&gt; (a, a) -&gt; (a, a) - &gt; (a, a)</span>, so we are guaranteed to get two pairs as parameters.</p>
<p><span class="fixed">fst</span> and <span class="fixed">snd</span> extract the components of pairs. But what about triples? Well, there are no provided functions that do that but we can make our own.</p>
<pre name="code" class="haskell: hs">
first :: (a, b, c) -&gt; a
first (x, _, _) = x

second :: (a, b, c) -&gt; b
second (_, y, _) = y

third :: (a, b, c) -&gt; c
third (_, _, z) = z
</pre>
<p>The <span class="fixed">_</span> means the same thing as it does in list comprehensions. It means that we really don't care what that part is, so we just write a <span class="fixed">_</span>.</p>
<p>Which reminds me, you can also pattern match in list comprehensions. Check this out:</p>
<pre name="code" class="haskell: ghci">
ghci&gt; let xs = [(1,3), (4,3), (2,4), (5,3), (5,6), (3,1)]
ghci&gt; [a+b | (a,b) <- xs]
[4,7,6,8,11,4] </pre>
<p>
Should a pattern match fail, it will just move on to the next element.
</p>
<p>Lists themselves can also be used in pattern matching. You can match with the empty list <span class="fixed">[]</span> or any pattern that involves <span class="fixed">:</span> and the empty list. But since <span class="fixed">[1,2,3]</span> is just syntactic sugar for <span class="fixed">1:2:3:[]</span>, you can also use the former pattern. A pattern like <span class="fixed">x:xs</span> will bind the head of the list to <span class="fixed">x</span> and the rest of it to <span class="fixed">xs</span>, even if there's only one element so <span class="fixed">xs</span> ends up being an empty list. </p>
<div class="hintbox"><em>Note</em>: The <span class="fixed">x:xs</span> pattern is used a lot, especially with recursive functions. But patterns that have <span class="fixed">:</span> in them only match against lists of length 1 or more.</div>
<p>If you want to bind, say, the first three elements to variables and the rest of the list to another variable, you can use something like <span class="fixed">x:y:z:zs</span>. It will only match against lists that have three elements or more.</p>
<p>Now that we know how to pattern match against list, let's make our own implementation of the <span class="fixed">head</span> function.</p>
<pre name="code" class="haskell: hs">
head' :: [a] -&gt; a
head' [] = error "Can't call head on an empty list, dummy!"
head' (x:_) = x
</pre>
<p>Checking if it works:</p>
<pre name="code" class="haskell: ghci">
ghci&gt; head' [4,5,6]
4
ghci&gt; head' "Hello"
'H'
</pre>
<p>
Nice! Notice that if you want to bind to several variables (even if one of them is just <span class="fixed">_</span> and doesn't actually bind at all), we have to surround them in parentheses. Also notice the <span class="fixed">error</span> function that we used. It takes a string and generates a runtime error, using that string as information about what kind of error occurred. It causes the program to crash, so it's not good to use it too much. But calling <span class="fixed">head</span> on an empty list doesn't make sense.
</p>
<p>Let's make a trivial function that tells us some of the first elements of the list in (in)convenient English form.</p>
<pre name="code" class="haskell: hs">
tell :: (Show a) =&gt; [a] -&gt; String
tell [] = "The list is empty"
tell (x:[]) = "The list has one element: " ++ show x
tell (x:y:[]) = "The list has two elements: " ++ show x ++ " and " ++ show y
tell (x:y:_) = "This list is long. The first two elements are: " ++ show x ++ " and " ++ show y
</pre>
<p>This function is safe because it takes care of the empty list, a singleton list, a list with two elements and a list with more than two elements. Note that <span class="fixed">(x:[])</span> and <span class="fixed">(x:y:[])</span> could be rewriten as <span class="fixed">[x]</span> and <span class="fixed">[x,y]</span> (because its syntatic sugar, we don't need the parentheses). We can't rewrite <span class="fixed">(x:y:_)</span> with square brackets because it matches any list of length 2 or more.</p>
<p>We already implemented our own <span class="fixed">length</span> function using list comprehension. Now we'll do it by using pattern matching and a little recursion:</p>
<pre name="code" class="haskell: hs">
length' :: (Num b) =&gt; [a] -&gt; b
length' [] = 0
length' (_:xs) = 1 + length' xs</pre>
<p>This is similar to the factorial function we wrote earlier. First we defined the result of a known input &mdash; the empty list. This is also known as the edge condition. Then in the second pattern we take the list apart by splitting it into a head and a tail. We say that the length is equal to 1 plus the length of the tail. We use <span class="fixed">_</span> to match the head because we don't actually care what it is. Also note that we've taken care of all possible patterns of a list. The first pattern matches an empty list and the second one matches anything that isn't an empty list.</p>
<p>Let's see what happens if we call <span class="fixed">length'</span> on <span class="fixed">"ham"</span>. First, it will check if it's an empty list. Because it isn't, it falls through to the second pattern. It matches on the second pattern and there it says that the length is <span class="fixed">1 + length' "am"</span>, because we broke it into a head and a tail and discarded the head. O-kay. The <span class="fixed">length'</span> of <span class="fixed">"am"</span> is, similarly, <span class="fixed">1 + length' "m"</span>. So right now we have <span class="fixed">1 + (1 + length' "m")</span>. <span class="fixed">length' "m"</span> is <span class="fixed">1 + length' ""</span> (could also be written as <span class="fixed">1 + length' []</span>). And we've defined <span class="fixed">length' []</span> to be <span class="fixed">0</span>. So in the end we have <span class="fixed">1 + (1 + (1 + 0))</span>.</p>
<p>Let's implement <span class="fixed">sum</span>. We know that the sum of an empty list is 0. We write that down as a pattern. And we also know that the sum of a list is the head plus the sum of the rest of the list. So if we write that down, we get:</p>
<pre name="code" class="haskell:nogutter:nocontrols:hs">
sum' :: (Num a) =&gt; [a] -&gt; a
sum' [] = 0
sum' (x:xs) = x + sum' xs
</pre>
<p>There's also a thing called <i>as patterns</i>. Those are a handy way of breaking something up according to a pattern and binding it to names whilst still keeping a reference to the whole thing. You do that by putting a name and an <span class="fixed">@</span> in front of a pattern. For instance, the pattern <span class="fixed">xs@(x:y:ys)</span>. This pattern will match exactly the same thing as <span class="fixed">x:y:ys</span> but you can easily get the whole list via <span class="fixed">xs</span> instead of repeating yourself by typing out <span class="fixed">x:y:ys</span> in the function body again. Here's a quick and dirty example:</p>
<pre name="code" class="haskell:nogutter:nocontrols:hs">
capital :: String -&gt; String
capital "" = "Empty string, whoops!"
capital all@(x:xs) = "The first letter of " ++ all ++ " is " ++ [x]
</pre>
<pre name="code" class="haskell:ghci">
ghci&gt; capital "Dracula"
"The first letter of Dracula is D"
</pre>
<p>Normally we use as patterns to avoid repeating ourselves when matching against a bigger pattern when we have to use the whole thing again in the function body.</p>
<p>One more thing &mdash; you can't use <span class="fixed">++</span> in pattern matches. If you tried to pattern match against <span class="fixed">(xs ++ ys)</span>, what would be in the first and what would be in the second list? It doesn't make much sense. It would make sense to match stuff against <span class="fixed">(xs ++ [x,y,z])</span> or just <span class="fixed">(xs ++ [x])</span>, but because of the nature of lists, you can't do that.</p>
<a name="guards-guards"></a><h2>Guards, guards!</h2>
<img src="https://s3.amazonaws.com/lyah/guards.png" alt="guards" class="left" width="83" height="180">
<p>Whereas patterns are a way of making sure a value conforms to some form and deconstructing it, guards are a way of testing whether some property of a value (or several of them) are true or false. That sounds a lot like an if statement and it's very similar. The thing is that guards are a lot more readable when you have several conditions and they play really nicely with patterns.</p>
<p>Instead of explaining their syntax, let's just dive in and make a function using guards. We're going to make a simple function that responds differently depending on the <a href="https://en.wikipedia.org/wiki/Density">density</a> given. Density (or specific mass) is a substance's mass per unit of volume (here, grams per liter). If a substance has a density of less than 1.2, it will float in air, as 1.2g/L is the density of air. If it has more than 1000g/L (the density of water), it will sink in water. Between are things (like people, usually) that will neither float away nor sink in water.

    So here's the function (we won't be calculating density right now, this function just gets a density and responds)</p>
<pre name="code" class="haskell:hs">
densityTell :: (RealFloat a) =&gt; a -&gt; String
densityTell density
    | density &lt; 1.2 = "Wow! You're going for a ride in the sky!"
    | density &lt;= 1000.0 = "Have fun swimming, but watch out for sharks!"
    | otherwise   = "If it's sink or swim, you're going to sink."
</pre>
<p>Guards are indicated by pipes that follow a function's name and its parameters. Usually, they're indented a bit to the right and lined up. A guard is basically a boolean expression. If it evaluates to <span class="fixed">True</span>, then the corresponding function body is used. If it evaluates to <span class="fixed">False</span>, checking drops through to the next guard and so on. If we call this function with <span class="fixed">24.3</span>, it will first check if that's smaller than or equal to <span class="fixed">1.2</span>. Because it isn't, it falls through to the next guard. The check is carried out with the second guard and because <span class="fixed">24.3</span> is less than <span class="fixed">1000.0</span>, the second string is returned.</p>
<p>This is very reminiscent of a big if else tree in imperative languages, only this is far better and more readable. While big if else trees are usually frowned upon, sometimes a problem is defined in such a discrete way that you can't get around them. Guards are a very nice alternative for this.</p>
<p>Many times, the last guard is <span class="fixed">otherwise</span>. <span class="fixed">otherwise</span> is defined simply as <span class="fixed">otherwise = True</span> and catches everything. This is very similar to patterns, only they check if the input satisfies a pattern but guards check for boolean conditions. If all the guards of a function evaluate to <span class="fixed">False</span> (and we haven't provided an <span class="fixed">otherwise</span> catch-all guard), evaluation falls through to the next <em>pattern</em>. That's how patterns and guards play nicely together. If no suitable guards or patterns are found, an error is thrown.</p>
<p>Of course we can use guards with functions that take as many parameters as we want. Instead of having the user calculate the density of the substance on their own before calling the function, let's modify this function so that it takes a mass (in grams) and volume (in liters).</p>
<pre name="code" class="haskell:hs">
densityTell :: (RealFloat a) =&gt; a -&gt; a -&gt; String
densityTell mass volume
    | mass / volume &lt; 1.2 = "Wow! You're going for a ride in the sky!"
    | mass / volume &lt;= 1000.0 = "Have fun swimming, but watch out for sharks!"
    | otherwise   = "If it's sink or swim, you're going to sink."
</pre>
<p>Let's see if cat food will float ...</p>
<pre name="code" class="haskell:ghci">
ghci&gt; densityTell 400 1
"Have fun swimming, but watch out for sharks!"
</pre>
<p>Looks like it will! At least until it dissolves into the pool... Yuck!</p>
<p>Note that there's no <span class="fixed">=</span> right after the function name and its parameters, before the first guard. Many newbies get syntax errors because they sometimes put it there.</p>
<p>Another very simple example: let's implement our own <span class="fixed">max</span> function. If you remember, it takes two things that can be compared and returns the larger of them.</p>
<pre name="code" class="haskell:hs">
max' :: (Ord a) =&gt; a -&gt; a -&gt; a
max' a b
    | a &gt; b     = a
    | otherwise = b
</pre>
<p>Guards can also be written inline, although I'd advise against that because it's less readable, even for very short functions. But to demonstrate, we could write <span class="fixed">max'</span> like this:</p>
<pre name="code" class="haskell:hs">
max' :: (Ord a) =&gt; a -&gt; a -&gt; a
max' a b | a &gt; b = a | otherwise = b
</pre>

<p>Ugh! Not very readable at all! Moving on: let's implement our own <span class="fixed">compare</span> by using guards.</p>
<pre name="code" class="haskell:hs">
myCompare :: (Ord a) =&gt; a -&gt; a -&gt; Ordering
a `myCompare` b
    | a &gt; b     = GT
    | a == b    = EQ
    | otherwise = LT
</pre>
<pre name="code" class="haskell:hs">
ghci&gt; 3 `myCompare` 2
GT
</pre>
<div class="hintbox"><em>Note:</em> Not only can we call functions as infix with backticks, we can also define them using backticks. Sometimes it's easier to read that way.</div>
<a name="where"></a><h2>Where!?</h2>
<p>In the previous section, we defined a density calculator function and responder like this:</p>
<pre name="code" class="haskell:hs">
densityTell :: (RealFloat a) =&gt; a -&gt; a -&gt; String
densityTell mass volume
    | mass / volume &lt; 1.2 = "Wow! You're going for a ride in the sky!"
    | mass / volume &lt;= 1000.0 = "Have fun swimming, but watch out for sharks!"
    | otherwise   = "If it's sink or swim, you're going to sink."
</pre>
<p>Notice that we repeat ourselves here two times. We repeat ourselves two times. Repeating yourself (two times) while programming is about as desirable as getting kicked inna head. Since we repeat the same expression twice, it would be ideal if we could calculate it once, bind it to a name and then use that name instead of the expression. Well, we can modify our function like this:</p>
<pre name="code" class="haskell:hs">
densityTell :: (RealFloat a) =&gt; a -&gt; a -&gt; String
densityTell mass volume
    | density &lt; 1.2 = "Wow! You're going for a ride in the sky!"
    | density &lt;= 1000.0 = "Have fun swimming, but watch out for sharks!"
    | otherwise   = "If it's sink or swim, you're going to sink."
    where density = mass / volume
</pre>
<p>We put the keyword <span class="fixed">where</span> after the guards (usually it's best to indent it as much as the pipes are indented) and then we define several names or functions. These names are visible across the guards and give us the advantage of not having to repeat ourselves. If we decide that we want to calculate density a bit differently, we only have to change it once. It also improves readability by giving names to things and can make our programs faster since stuff like our <span class="fixed">density</span> variable here is calculated only once. We could go a bit overboard and present our function like this:</p>
<pre name="code" class="haskell:hs">
densityTell :: (RealFloat a) =&gt; a -&gt; a -&gt; String
densityTell mass volume
    | density &lt; air = "Wow! You're going for a ride in the sky!"
    | density &lt;= water = "Have fun swimming, but watch out for sharks!"
    | otherwise   = "If it's sink or swim, you're going to sink."
    where density = mass / volume
          air = 1.2
          water = 1000.0
</pre>
<p>The names we define in the where section of a function are only visible to that function, so we don't have to worry about them polluting the namespace of other functions. Notice that all the names are aligned at a single column. If we don't align them nice and proper, Haskell gets confused because then it doesn't know they're all part of the same block.</p>
<p><i>where</i> bindings aren't shared across function bodies of different patterns. If you want several patterns of one function to access some shared name, you have to define it globally.</p>
<p>You can also use where bindings to <em>pattern match</em>! We could have rewritten the where section of our previous function as:</p>
<pre name="code" class="haskell:hs">
    ...
    where density = mass / volume
          (air, water) = (1.2, 1000.0)
</pre>
<p>Let's make another fairly trivial function where we get a first and a last name and give someone back their initials.</p>
<pre name="code" class="haskell:hs">
initials :: String -&gt; String -&gt; String
initials firstname lastname = [f] ++ ". " ++ [l] ++ "."
    where (f:_) = firstname
          (l:_) = lastname
</pre>
<p>We could have done this pattern matching directly in the function's parameters (it would have been shorter and clearer actually) but this just goes to show that it's possible to do it in where bindings as well.</p>
<p>Just like we've defined constants in where blocks, you can also define functions. Staying true to our solids programming theme, let's make a function that takes a list of mass-volume pairs and returns a list of densities.</p>
<pre name="code" class="haskell:hs">
calcDensities :: (RealFloat a) =&gt; [(a, a)] -&gt; [a]
calcDensities xs = [density m v | (m, v) &lt;- xs]
    where density mass volume = mass / volume
</pre>
<p>And that's all there is to it! The reason we had to introduce <span class="fixed">density</span> as a function in this example is because we can't just calculate one density from the function's parameters. We have to examine the list passed to the function and there's a different density for every pair in there.</p>
<p><i>where</i> bindings can also be nested. It's a common idiom to make a function and define some helper function in its <i>where</i> clause and then to give those functions helper functions as well, each with its own <i>where</i> clause.</p>
<a name="let-it-be"></a><h2>Let it be</h2>
<p>
Very similar to where bindings are let bindings. Where bindings are a syntactic construct that let you bind to variables at the end of a function and the whole function can see them, including all the guards. Let bindings let you bind to variables anywhere and are expressions themselves, but are very local, so they don't span across guards. Just like any construct in Haskell that is used to bind values to names, let bindings can be used for pattern matching. Let's see them in action! This is how we could define a function that gives us a cylinder's surface area based on its height and radius:
</p>
<pre name="code" class="haskell:hs">
cylinder :: (RealFloat a) =&gt; a -&gt; a -&gt; a
cylinder r h =
    let sideArea = 2 * pi * r * h
        topArea = pi * r ^2
    in  sideArea + 2 * topArea
</pre>
<img src="https://s3.amazonaws.com/lyah/letitbe.png" alt="let it be" class="right" width="215" height="240">
<p>The form is <span class="fixed">let &lt;bindings&gt; in &lt;expression&gt;</span>. The names that you define in the <i>let</i> part are accessible to the expression after the <i>in</i> part. As you can see, we could have also defined this with a <i>where</i> binding. Notice that the names are also aligned in a single column. So what's the difference between the two? For now it just seems that <i>let</i> puts the bindings first and the expression that uses them later whereas <i>where</i> is the other way around.</p>
<p>The difference is that <i>let</i> bindings are expressions themselves. <i>where</i> bindings are just syntactic constructs. Remember when we did the if statement and it was explained that an if else statement is an expression and you can cram it in almost anywhere?</p>
<pre name="code" class="haskell:ghci">
ghci&gt; [if 5 &gt; 3 then "Woo" else "Boo", if 'a' &gt; 'b' then "Foo" else "Bar"]
["Woo", "Bar"]
ghci&gt; 4 * (if 10 &gt; 5 then 10 else 0) + 2
42
</pre>
<p>You can also do that with let bindings.</p>
<pre name="code" class="haskell:ghci">
ghci&gt; 4 * (let a = 9 in a + 1) + 2
42
</pre>
<p>They can also be used to introduce functions in a local scope:</p>
<pre name="code" class="haskell:ghci">
ghci&gt; [let square x = x * x in (square 5, square 3, square 2)]
[(25,9,4)]
</pre>
<p>If we want to bind to several variables inline, we obviously can't align them at columns. That's why we can separate them with semicolons.</p>
<pre name="code" class="haskell:ghci">
ghci&gt; (let a = 100; b = 200; c = 300 in a*b*c, let foo="Hey "; bar = "there!" in foo ++ bar)
(6000000,"Hey there!")
</pre>
<p>You don't have to put a semicolon after the last binding but you can if you want. Like we said before, you can pattern match with <i>let</i> bindings. They're very useful for quickly dismantling a tuple into components and binding them to names and such.</p>
<pre name="code" class="haskell:ghci">
ghci&gt; (let (a,b,c) = (1,2,3) in a+b+c) * 100
600
</pre>
<p>You can also put <i>let</i> bindings inside list comprehensions. Let's rewrite our previous example of calculating lists of mass-volume pairs to use a <i>let</i> inside a list comprehension instead of defining an auxiliary function with a <i>where</i>.</p>
<pre name="code" class="haskell:hs">
calcDensities :: (RealFloat a) =&gt; [(a, a)] -&gt; [a]
calcDensities xs = [density | (m, v) &lt;- xs, let density = m / v]
</pre>
<p>We include a <i>let</i> inside a list comprehension much like we would a predicate, only it doesn't filter the list, it only binds to names. The names defined in a <i>let</i> inside a list comprehension are visible to the output function (the part before the <span class="fixed">|</span>) and all predicates and sections that come after of the binding. So we could make our function return only the densities that will float in air:</p>
<pre name="code" class="haskell:hs">
calcDensities :: (RealFloat a) =&gt; [(a, a)] -&gt; [a]
calcDensities xs = [density | (m, v) &lt;- xs, let density = m / v, density &lt; 1.2]
</pre>
<<<<<<< HEAD
<p>We can't use the <span class="fixed">bmi</span> name in the <span class="fixed">(w, h) &lt;- xs</span> part because it's defined prior to the <i>let</i> binding.</p>
=======
<p>We can't use the <span class="fixed">density</span> name in the <span class="fixed">(m, v) &lt;- xs</span> part because it's defined prior to the <i>let</i> binding.</p>
>>>>>>> 1c53468f
<p>We omitted the <i>in</i> part of the <i>let</i> binding when we used them in list comprehensions because the visibility of the names is already predefined there. However, we could use a <i>let in</i> binding in a predicate and the names defined would only be visible to that predicate. The <i>in</i> part can also be omitted when defining functions and constants directly in GHCi. If we do that, then the names will be visible throughout the entire interactive session.</p>
<pre name="code" class="haskell:ghci">
ghci&gt; let zoot x y z = x * y + z
ghci&gt; zoot 3 9 2
29
ghci&gt; let boot x y z = x * y + z in boot 3 4 2
14
ghci&gt; boot
&lt;interactive&gt;:1:0: Not in scope: `boot'
</pre>
<p>If <i>let</i> bindings are so cool, why not use them all the time instead of <i>where</i> bindings, you ask? Well, since <i>let</i> bindings are expressions and are fairly local in their scope, they can't be used across guards. Some people prefer <i>where</i> bindings because the names come after the function they're being used in. That way, the function body is closer to its name and type declaration and to some that's more readable.</p>
<a name="case-expressions"></a><h2>Case expressions</h2>
<img src="https://s3.amazonaws.com/lyah/case.png" alt="case" class="right" width="185" height="164">
<p>Many imperative languages (C, C++, Java, etc.) have case syntax and if you've ever programmed in them, you probably know what it's about. It's about taking a variable and then executing blocks of code for specific values of that variable and then maybe including a catch-all block of code in case the variable has some value for which we didn't set up a case.</p>
<p>Haskell takes that concept and one-ups it. Like the name implies, case expressions are, well, expressions, much like if else expressions and <i>let</i> bindings. Not only can we evaluate expressions based on the possible cases of the value of a variable, we can also do pattern matching. Hmmm, taking a variable, pattern matching it, evaluating pieces of code based on its value, where have we heard this before? Oh yeah, pattern matching on parameters in function definitions! Well, that's actually just syntactic sugar for case expressions. These two pieces of code do the same thing and are interchangeable:</p>
<pre name="code" class="haskell:hs">
head' :: [a] -&gt; a
head' [] = error "No head for empty lists!"
head' (x:_) = x
</pre>
<pre name="code" class="haskell:hs">
head' :: [a] -&gt; a
head' xs = case xs of [] -&gt; error "No head for empty lists!"
                      (x:_) -&gt; x
</pre>
<p>As you can see, the syntax for case expressions is pretty simple:</p>
<pre name="code" class="haskell:hs">
case expression of pattern -&gt; result
                   pattern -&gt; result
                   pattern -&gt; result
                   ...
</pre>
<p><span class="fixed">expression</span> is matched against the patterns. The pattern matching action is the same as expected: the first pattern that matches the expression is used. If it falls through the whole case expression and no suitable pattern is found, a runtime error occurs.</p>
<p>Whereas pattern matching on function parameters can only be done when defining functions, case expressions can be used pretty much anywhere. For instance:</p>
<pre name="code" class="haskell:hs">
describeList :: [a] -&gt; String
describeList xs = "The list is " ++ case xs of [] -&gt; "empty."
                                               [x] -&gt; "a singleton list."
                                               xs -&gt; "a longer list."
</pre>
<p>They are useful for pattern matching against something in the middle of an expression. Because pattern matching in function definitions is syntactic sugar for case expressions, we could have also defined this like so:</p>
<pre name="code" class="haskell:hs">
describeList :: [a] -&gt; String
describeList xs = "The list is " ++ what xs
    where what [] = "empty."
          what [x] = "a singleton list."
          what xs = "a longer list."
</pre>

                <div class="footdiv">
                <ul>
                    <li style="text-align:left">
                                                        <a href="types-and-typeclasses.html" class="prevlink">Types and Typeclasses</a>
                                            </li>
                    <li style="text-align:center">
                        <a href="chapters.html">Table of contents</a>
                    </li>
                    <li style="text-align:right">
                                                        <a href="recursion.html" class="nxtlink">Recursion</a>
                                            </li>
                </ul>
            </div>
        </div>
    <script type="text/javascript" src="sh/Scripts/shCore.js"></script>
    <script type="text/javascript" src="shBrushHaskell.js"></script>
    <script type="text/javascript" src="shBrushPlain.js"></script>
    <script type="text/javascript">
    dp.SyntaxHighlighter.ClipboardSwf = '/sh/Scripts/clipboard.swf';
    dp.SyntaxHighlighter.HighlightAll('code', false, false, false, 1, false);
    </script>
</div>
<script type="text/javascript">
var gaJsHost = (("https:" == document.location.protocol) ? "https://ssl." : "http://www.");
document.write(unescape("%3Cscript src='" + gaJsHost + "google-analytics.com/ga.js' type='text/javascript'%3E%3C/script%3E"));
</script>
<script type="text/javascript">
var pageTracker = _gat._getTracker("UA-4461592-3");
pageTracker._trackPageview();
</script>
</body>
</html><|MERGE_RESOLUTION|>--- conflicted
+++ resolved
@@ -324,11 +324,7 @@
 calcDensities :: (RealFloat a) =&gt; [(a, a)] -&gt; [a]
 calcDensities xs = [density | (m, v) &lt;- xs, let density = m / v, density &lt; 1.2]
 </pre>
-<<<<<<< HEAD
-<p>We can't use the <span class="fixed">bmi</span> name in the <span class="fixed">(w, h) &lt;- xs</span> part because it's defined prior to the <i>let</i> binding.</p>
-=======
 <p>We can't use the <span class="fixed">density</span> name in the <span class="fixed">(m, v) &lt;- xs</span> part because it's defined prior to the <i>let</i> binding.</p>
->>>>>>> 1c53468f
 <p>We omitted the <i>in</i> part of the <i>let</i> binding when we used them in list comprehensions because the visibility of the names is already predefined there. However, we could use a <i>let in</i> binding in a predicate and the names defined would only be visible to that predicate. The <i>in</i> part can also be omitted when defining functions and constants directly in GHCi. If we do that, then the names will be visible throughout the entire interactive session.</p>
 <pre name="code" class="haskell:ghci">
 ghci&gt; let zoot x y z = x * y + z
